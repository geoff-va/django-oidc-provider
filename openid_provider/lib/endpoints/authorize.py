import uuid

from datetime import timedelta

from django.utils import timezone

from ..errors import *
from ..utils.params import *
from ..utils.token import *

from openid_provider.models import *
<<<<<<< HEAD
=======
from openid_provider import settings
import uuid
>>>>>>> 97eef517


class AuthorizeEndpoint(object):

    def __init__(self, request):

        self.request = request

        self.params = Params()

        # Because in this endpoint we handle both GET
        # and POST request.
<<<<<<< HEAD
        self.query_dict = (self.request.POST if self.request.method == 'POST' else self.request.GET)
=======
        self.query_dict = (self.request.POST if self.request.method == 'POST'
                           else self.request.GET)
>>>>>>> 97eef517

        self._extract_params()

        # Determine which flow to use.
        if self.params.response_type in ['code']:
            self.grant_type = 'authorization_code'
        elif self.params.response_type in ['id_token', 'id_token token']:
            self.grant_type = 'implicit'
            self._extract_implicit_params()
        else:
            self.grant_type = None

    def _extract_params(self):
        """
        Get all the params used by the Authorization Code Flow
        (and also for the Implicit).

        See: http://openid.net/specs/openid-connect-core-1_0.html#AuthRequest
        """
        self.params.client_id = self.query_dict.get('client_id', '')
        self.params.redirect_uri = self.query_dict.get('redirect_uri', '')
        self.params.response_type = self.query_dict.get('response_type', '')
        self.params.scope = self.query_dict.get('scope', '').split()
        self.params.state = self.query_dict.get('state', '')

    def _extract_implicit_params(self):
        """
        Get specific params used by the Implicit Flow.

        See: http://openid.net/specs/openid-connect-core-1_0.html#ImplicitAuthRequest
        """
        self.params.nonce = self.query_dict.get('nonce', '')

    def validate_params(self):

        if not self.params.redirect_uri:
            raise RedirectUriError()

        if not ('openid' in self.params.scope):
            raise AuthorizeError(
                self.params.redirect_uri,
                'invalid_scope',
                self.grant_type)

        try:
            self.client = Client.objects.get(client_id=self.params.client_id)

            if not (self.params.redirect_uri in self.client.redirect_uris):
                raise RedirectUriError()

            if not self.grant_type or not (self.params.response_type == self.client.response_type):

                raise AuthorizeError(
                    self.params.redirect_uri,
                    'unsupported_response_type',
                    self.grant_type)

        except Client.DoesNotExist:
            raise ClientIdError()

    def create_response_uri(self, allow):

        if not allow:
            raise AuthorizeError(
                self.params.redirect_uri,
                'access_denied',
                self.grant_type)

        try:
            self.validate_params()
<<<<<<< HEAD
            
=======

>>>>>>> 97eef517
            if self.grant_type == 'authorization_code':

                code = Code()
                code.user = self.request.user
                code.client = self.client
                code.code = uuid.uuid4().hex
<<<<<<< HEAD
                code.expires_at = timezone.now() + timedelta(seconds=60*10)  # TODO: Add this into settings.
=======
                code.expires_at = timezone.now() + timedelta(
                    seconds=settings.get('DOP_CODE_EXPIRE'))
>>>>>>> 97eef517
                code.scope = self.params.scope
                code.save()

                uri = self.params.redirect_uri + '?code={0}'.format(code.code)

            else:  # Implicit Flow

                id_token_dic = create_id_token_dic(
                    self.request.user,
<<<<<<< HEAD
                    'http://localhost:8000',  # TODO: Add this into settings.
=======
                    settings.get('SITE_URL'),
>>>>>>> 97eef517
                    self.client.client_id)

                token = create_token(
                    user=self.request.user,
                    client=self.client,
                    id_token_dic=id_token_dic,
                    scope=self.params.scope)

                # Store the token.
                token.save()

                id_token = encode_id_token(
                    id_token_dic, self.client.client_secret)

                # TODO: Check if response_type is 'id_token token' then
                # add access_token to the fragment.
                uri = self.params.redirect_uri + '#token_type={0}&id_token={1}&expires_in={2}'.format(
                    'bearer',
                    id_token,
<<<<<<< HEAD
                    60*10
=======
                    60 * 10
>>>>>>> 97eef517
                )
        except:
            raise AuthorizeError(
                self.params.redirect_uri,
                'server_error',
                self.grant_type)

        # Add state if present.
<<<<<<< HEAD
        uri = uri + ('&state={0}'.format(self.params.state) if self.params.state else '')
=======
        uri = uri + \
            ('&state={0}'.format(self.params.state)
             if self.params.state else '')
>>>>>>> 97eef517

        return uri<|MERGE_RESOLUTION|>--- conflicted
+++ resolved
@@ -4,16 +4,13 @@
 
 from django.utils import timezone
 
+from openid_provider import settings
+
 from ..errors import *
 from ..utils.params import *
 from ..utils.token import *
 
 from openid_provider.models import *
-<<<<<<< HEAD
-=======
-from openid_provider import settings
-import uuid
->>>>>>> 97eef517
 
 
 class AuthorizeEndpoint(object):
@@ -26,12 +23,7 @@
 
         # Because in this endpoint we handle both GET
         # and POST request.
-<<<<<<< HEAD
         self.query_dict = (self.request.POST if self.request.method == 'POST' else self.request.GET)
-=======
-        self.query_dict = (self.request.POST if self.request.method == 'POST'
-                           else self.request.GET)
->>>>>>> 97eef517
 
         self._extract_params()
 
@@ -102,23 +94,15 @@
 
         try:
             self.validate_params()
-<<<<<<< HEAD
             
-=======
-
->>>>>>> 97eef517
             if self.grant_type == 'authorization_code':
 
                 code = Code()
                 code.user = self.request.user
                 code.client = self.client
                 code.code = uuid.uuid4().hex
-<<<<<<< HEAD
-                code.expires_at = timezone.now() + timedelta(seconds=60*10)  # TODO: Add this into settings.
-=======
                 code.expires_at = timezone.now() + timedelta(
                     seconds=settings.get('DOP_CODE_EXPIRE'))
->>>>>>> 97eef517
                 code.scope = self.params.scope
                 code.save()
 
@@ -128,11 +112,7 @@
 
                 id_token_dic = create_id_token_dic(
                     self.request.user,
-<<<<<<< HEAD
-                    'http://localhost:8000',  # TODO: Add this into settings.
-=======
                     settings.get('SITE_URL'),
->>>>>>> 97eef517
                     self.client.client_id)
 
                 token = create_token(
@@ -152,11 +132,7 @@
                 uri = self.params.redirect_uri + '#token_type={0}&id_token={1}&expires_in={2}'.format(
                     'bearer',
                     id_token,
-<<<<<<< HEAD
-                    60*10
-=======
                     60 * 10
->>>>>>> 97eef517
                 )
         except:
             raise AuthorizeError(
@@ -165,12 +141,8 @@
                 self.grant_type)
 
         # Add state if present.
-<<<<<<< HEAD
-        uri = uri + ('&state={0}'.format(self.params.state) if self.params.state else '')
-=======
         uri = uri + \
             ('&state={0}'.format(self.params.state)
              if self.params.state else '')
->>>>>>> 97eef517
 
         return uri