# -*- coding: utf-8 -*-
from hashlib import md5
import json

from django.db import models
from django.utils import timezone
from django.utils.translation import ugettext_lazy as _
from django.conf import settings


class Client(models.Model):

    CLIENT_TYPE_CHOICES = [
        ('confidential', 'Confidential'),
        ('public', 'Public'),
    ]

    RESPONSE_TYPE_CHOICES = [
        ('code', 'code (Authorization Code Flow)'),
        ('id_token', 'id_token (Implicit Flow)'),
        ('id_token token', 'id_token token (Implicit Flow)'),
    ]

    JWT_ALGS = [
        ('HS256', 'HS256'),
        ('RS256', 'RS256'),
    ]

    name = models.CharField(max_length=100, default='')
    client_type = models.CharField(max_length=30, choices=CLIENT_TYPE_CHOICES, default='confidential', help_text=_(u'<b>Confidential</b> clients are capable of maintaining the confidentiality of their credentials. <b>Public</b> clients are incapable.'))
    client_id = models.CharField(max_length=255, unique=True)
<<<<<<< HEAD
    client_secret = models.CharField(max_length=255, unique=True)
    response_type = models.CharField(max_length=30, choices=RESPONSE_TYPE_CHOICES)
    jwt_alg = models.CharField(max_length=10, choices=JWT_ALGS, default='RS256', verbose_name=_(u'JWT Algorithm'))
=======
    client_secret = models.CharField(max_length=255, blank=True, default='')
    response_type = models.CharField(max_length=30, choices=RESPONSE_TYPE_CHOICES)
>>>>>>> 7f5f1eb5
    date_created = models.DateField(auto_now_add=True)

    _redirect_uris = models.TextField(default='', verbose_name=_(u'Redirect URI'), help_text=_(u'Enter each URI on a new line.'))

    class Meta:
        verbose_name = _(u'Client')
        verbose_name_plural = _(u'Clients')

    def __str__(self):
        return u'{0}'.format(self.name)

    def __unicode__(self):
        return self.__str__()
    
    def redirect_uris():
        def fget(self):
            return self._redirect_uris.splitlines()
        def fset(self, value):
            self._redirect_uris = '\n'.join(value)
        return locals()
    redirect_uris = property(**redirect_uris())

    @property
    def default_redirect_uri(self):
        return self.redirect_uris[0] if self.redirect_uris else ''


class BaseCodeTokenModel(models.Model):

    user = models.ForeignKey(settings.AUTH_USER_MODEL)
    client = models.ForeignKey(Client)
    expires_at = models.DateTimeField()
    _scope = models.TextField(default='')

    def scope():
        def fget(self):
            return self._scope.split()
        def fset(self, value):
            self._scope = ' '.join(value)
        return locals()
    scope = property(**scope())

    def has_expired(self):
        return timezone.now() >= self.expires_at

    def __str__(self):
        return u'{0} - {1} ({2})'.format(self.client, self.user.email, self.expires_at)

    def __unicode__(self):
        return self.__str__()
    
    class Meta:
        abstract = True


class Code(BaseCodeTokenModel):

    code = models.CharField(max_length=255, unique=True)
    nonce = models.CharField(max_length=255, blank=True, default='')
    is_authentication = models.BooleanField(default=False)
    code_challenge = models.CharField(max_length=255, null=True)
    code_challenge_method = models.CharField(max_length=255, null=True)

    class Meta:
        verbose_name = _(u'Authorization Code')
        verbose_name_plural = _(u'Authorization Codes')


class Token(BaseCodeTokenModel):

    access_token = models.CharField(max_length=255, unique=True)
    refresh_token = models.CharField(max_length=255, unique=True, null=True)
    _id_token = models.TextField()
    def id_token():
        def fget(self):
            return json.loads(self._id_token)
        def fset(self, value):
            self._id_token = json.dumps(value)
        return locals()
    id_token = property(**id_token())

    class Meta:
        verbose_name = _(u'Token')
        verbose_name_plural = _(u'Tokens')


class UserConsent(BaseCodeTokenModel):

    class Meta:
        unique_together = ('user', 'client')


class RSAKey(models.Model):

    key = models.TextField(help_text=_(u'Paste your private RSA Key here.'))

    class Meta:
        verbose_name = _(u'RSA Key')
        verbose_name_plural = _(u'RSA Keys')

    def __str__(self):
        return u'{0}'.format(self.kid)

    def __unicode__(self):
        return self.__str__()

    @property
    def kid(self):
        return  u'{0}'.format(md5(self.key.encode('utf-8')).hexdigest() if self.key else '')<|MERGE_RESOLUTION|>--- conflicted
+++ resolved
@@ -8,35 +8,30 @@
 from django.conf import settings
 
 
+CLIENT_TYPE_CHOICES = [
+    ('confidential', 'Confidential'),
+    ('public', 'Public'),
+]
+
+RESPONSE_TYPE_CHOICES = [
+    ('code', 'code (Authorization Code Flow)'),
+    ('id_token', 'id_token (Implicit Flow)'),
+    ('id_token token', 'id_token token (Implicit Flow)'),
+]
+
+JWT_ALGS = [
+    ('HS256', 'HS256'),
+    ('RS256', 'RS256'),
+]
+
 class Client(models.Model):
-
-    CLIENT_TYPE_CHOICES = [
-        ('confidential', 'Confidential'),
-        ('public', 'Public'),
-    ]
-
-    RESPONSE_TYPE_CHOICES = [
-        ('code', 'code (Authorization Code Flow)'),
-        ('id_token', 'id_token (Implicit Flow)'),
-        ('id_token token', 'id_token token (Implicit Flow)'),
-    ]
-
-    JWT_ALGS = [
-        ('HS256', 'HS256'),
-        ('RS256', 'RS256'),
-    ]
 
     name = models.CharField(max_length=100, default='')
     client_type = models.CharField(max_length=30, choices=CLIENT_TYPE_CHOICES, default='confidential', help_text=_(u'<b>Confidential</b> clients are capable of maintaining the confidentiality of their credentials. <b>Public</b> clients are incapable.'))
     client_id = models.CharField(max_length=255, unique=True)
-<<<<<<< HEAD
-    client_secret = models.CharField(max_length=255, unique=True)
+    client_secret = models.CharField(max_length=255, blank=True, default='')
     response_type = models.CharField(max_length=30, choices=RESPONSE_TYPE_CHOICES)
     jwt_alg = models.CharField(max_length=10, choices=JWT_ALGS, default='RS256', verbose_name=_(u'JWT Algorithm'))
-=======
-    client_secret = models.CharField(max_length=255, blank=True, default='')
-    response_type = models.CharField(max_length=30, choices=RESPONSE_TYPE_CHOICES)
->>>>>>> 7f5f1eb5
     date_created = models.DateField(auto_now_add=True)
 
     _redirect_uris = models.TextField(default='', verbose_name=_(u'Redirect URI'), help_text=_(u'Enter each URI on a new line.'))
