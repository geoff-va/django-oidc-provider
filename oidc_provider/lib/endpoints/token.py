import inspect
from base64 import urlsafe_b64encode
import hashlib
import logging
from django.contrib.auth import authenticate

from django.http import JsonResponse

from oidc_provider.lib.errors import (
    TokenError,
    UserAuthError,
)
from oidc_provider.lib.utils.oauth2 import extract_client_auth
from oidc_provider.lib.utils.token import (
    create_id_token,
    create_token,
    encode_id_token,
)
from oidc_provider.models import (
    Client,
    Code,
    Token,
)
from oidc_provider import settings

logger = logging.getLogger(__name__)


class TokenEndpoint(object):

    def __init__(self, request):
        self.request = request
        self.params = {}
        self.user = None
        self._extract_params()

    def _extract_params(self):
        client_id, client_secret = extract_client_auth(self.request)

        self.params['client_id'] = client_id
        self.params['client_secret'] = client_secret
        self.params['redirect_uri'] = self.request.POST.get('redirect_uri', '')
        self.params['grant_type'] = self.request.POST.get('grant_type', '')
        self.params['code'] = self.request.POST.get('code', '')
        self.params['state'] = self.request.POST.get('state', '')
        self.params['scope'] = self.request.POST.get('scope', '')
        self.params['refresh_token'] = self.request.POST.get('refresh_token', '')
        # PKCE parameter.
        self.params['code_verifier'] = self.request.POST.get('code_verifier')

        self.params['username'] = self.request.POST.get('username', '')
        self.params['password'] = self.request.POST.get('password', '')

    def validate_params(self):
        try:
            self.client = Client.objects.get(client_id=self.params['client_id'])
        except Client.DoesNotExist:
            logger.debug('[Token] Client does not exist: %s', self.params['client_id'])
            raise TokenError('invalid_client')

        if self.client.client_type == 'confidential':
            if not (self.client.client_secret == self.params['client_secret']):
                logger.debug('[Token] Invalid client secret: client %s do not have secret %s',
                             self.client.client_id, self.client.client_secret)
                raise TokenError('invalid_client')

        if self.params['grant_type'] == 'authorization_code':
            if not (self.params['redirect_uri'] in self.client.redirect_uris):
                logger.debug('[Token] Invalid redirect uri: %s', self.params['redirect_uri'])
                raise TokenError('invalid_client')

            try:
                self.code = Code.objects.get(code=self.params['code'])
            except Code.DoesNotExist:
                logger.debug('[Token] Code does not exist: %s', self.params['code'])
                raise TokenError('invalid_grant')

            if not (self.code.client == self.client) \
               or self.code.has_expired():
                logger.debug('[Token] Invalid code: invalid client or code has expired')
                raise TokenError('invalid_grant')

            # Validate PKCE parameters.
            if self.params['code_verifier']:
                if self.code.code_challenge_method == 'S256':
                    new_code_challenge = urlsafe_b64encode(
                            hashlib.sha256(self.params['code_verifier'].encode('ascii')).digest()
                        ).decode('utf-8').replace('=', '')
                else:
                    new_code_challenge = self.params['code_verifier']

                # TODO: We should explain the error.
                if not (new_code_challenge == self.code.code_challenge):
                    raise TokenError('invalid_grant')

        elif self.params['grant_type'] == 'password':
            if not settings.get('OIDC_GRANT_TYPE_PASSWORD_ENABLE'):
                raise TokenError('unsupported_grant_type')

            auth_args = (self.request,)
            try:
                inspect.getcallargs(authenticate, *auth_args)
            except TypeError:
                auth_args = ()

            user = authenticate(
                *auth_args,
                username=self.params['username'],
                password=self.params['password']
            )

            if not user:
                raise UserAuthError()

            self.user = user

        elif self.params['grant_type'] == 'refresh_token':
            if not self.params['refresh_token']:
                logger.debug('[Token] Missing refresh token')
                raise TokenError('invalid_grant')

            try:
                self.token = Token.objects.get(refresh_token=self.params['refresh_token'],
                                               client=self.client)

            except Token.DoesNotExist:
                logger.debug(
                    '[Token] Refresh token does not exist: %s', self.params['refresh_token'])
                raise TokenError('invalid_grant')
        elif self.params['grant_type'] == 'client_credentials':
            if not self.client._scope:
                logger.debug('[Token] Client using client credentials with empty scope')
                raise TokenError('invalid_scope')
        else:
            logger.debug('[Token] Invalid grant type: %s', self.params['grant_type'])
            raise TokenError('unsupported_grant_type')

    def create_response_dic(self):
        if self.params['grant_type'] == 'authorization_code':
            return self.create_code_response_dic()
        elif self.params['grant_type'] == 'refresh_token':
            return self.create_refresh_response_dic()
        elif self.params['grant_type'] == 'password':
            return self.create_access_token_response_dic()
<<<<<<< HEAD

    def create_access_token_response_dic(self):
        # See https://tools.ietf.org/html/rfc6749#section-4.3

        token = create_token(
            self.user,
            self.client,
            self.params['scope'].split(' '))

        id_token_dic = create_id_token(
            user=self.user,
            aud=self.client.client_id,
            nonce='self.code.nonce',
            at_hash=token.at_hash,
            request=self.request,
            scope=token.scope,
        )

        token.id_token = id_token_dic
        token.save()

        return {
            'access_token': token.access_token,
            'refresh_token': token.refresh_token,
            'expires_in': settings.get('OIDC_TOKEN_EXPIRE'),
            'token_type': 'bearer',
            'id_token': encode_id_token(id_token_dic, token.client),
        }
=======
        elif self.params['grant_type'] == 'client_credentials':
            return self.create_client_credentials_response_dic()
>>>>>>> 58bd8ec6

    def create_code_response_dic(self):
        # See https://tools.ietf.org/html/rfc6749#section-4.1

        token = create_token(
            user=self.code.user,
            client=self.code.client,
            scope=self.code.scope)

        if self.code.is_authentication:
            id_token_dic = create_id_token(
                user=self.code.user,
                aud=self.client.client_id,
                token=token,
                nonce=self.code.nonce,
                at_hash=token.at_hash,
                request=self.request,
                scope=token.scope,
            )
        else:
            id_token_dic = {}
        token.id_token = id_token_dic

        # Store the token.
        token.save()

        # We don't need to store the code anymore.
        self.code.delete()

        dic = {
            'access_token': token.access_token,
            'refresh_token': token.refresh_token,
            'token_type': 'bearer',
            'expires_in': settings.get('OIDC_TOKEN_EXPIRE'),
            'id_token': encode_id_token(id_token_dic, token.client),
        }

        return dic

    def create_refresh_response_dic(self):
        # See https://tools.ietf.org/html/rfc6749#section-6

        scope_param = self.params['scope']
        scope = (scope_param.split(' ') if scope_param else self.token.scope)
        unauthorized_scopes = set(scope) - set(self.token.scope)
        if unauthorized_scopes:
            raise TokenError('invalid_scope')

        token = create_token(
            user=self.token.user,
            client=self.token.client,
            scope=scope)

        # If the Token has an id_token it's an Authentication request.
        if self.token.id_token:
            id_token_dic = create_id_token(
                user=self.token.user,
                aud=self.client.client_id,
                token=token,
                nonce=None,
                at_hash=token.at_hash,
                request=self.request,
                scope=token.scope,
            )
        else:
            id_token_dic = {}
        token.id_token = id_token_dic

        # Store the token.
        token.save()

        # Forget the old token.
        self.token.delete()

        dic = {
            'access_token': token.access_token,
            'refresh_token': token.refresh_token,
            'token_type': 'bearer',
            'expires_in': settings.get('OIDC_TOKEN_EXPIRE'),
            'id_token': encode_id_token(id_token_dic, self.token.client),
        }

        return dic

    def create_access_token_response_dic(self):
        # See https://tools.ietf.org/html/rfc6749#section-4.3

        token = create_token(
            self.user,
            self.client,
            self.params['scope'].split(' '))

        id_token_dic = create_id_token(
            token=token,
            user=self.user,
            aud=self.client.client_id,
            nonce='self.code.nonce',
            at_hash=token.at_hash,
            request=self.request,
            scope=token.scope,
        )

        token.id_token = id_token_dic
        token.save()

        return {
            'access_token': token.access_token,
            'refresh_token': token.refresh_token,
            'expires_in': settings.get('OIDC_TOKEN_EXPIRE'),
            'token_type': 'bearer',
            'id_token': encode_id_token(id_token_dic, token.client),
        }

    def create_client_credentials_response_dic(self):
        # See https://tools.ietf.org/html/rfc6749#section-4.4.3

        token = create_token(
            user=None,
            client=self.client,
            scope=self.client.scope)

        token.save()

        return {
            'access_token': token.access_token,
            'expires_in': settings.get('OIDC_TOKEN_EXPIRE'),
            'token_type': 'bearer',
            'scope': self.client._scope,
        }

    @classmethod
    def response(cls, dic, status=200):
        """
        Create and return a response object.
        """
        response = JsonResponse(dic, status=status)
        response['Cache-Control'] = 'no-store'
        response['Pragma'] = 'no-cache'

        return response<|MERGE_RESOLUTION|>--- conflicted
+++ resolved
@@ -142,39 +142,8 @@
             return self.create_refresh_response_dic()
         elif self.params['grant_type'] == 'password':
             return self.create_access_token_response_dic()
-<<<<<<< HEAD
-
-    def create_access_token_response_dic(self):
-        # See https://tools.ietf.org/html/rfc6749#section-4.3
-
-        token = create_token(
-            self.user,
-            self.client,
-            self.params['scope'].split(' '))
-
-        id_token_dic = create_id_token(
-            user=self.user,
-            aud=self.client.client_id,
-            nonce='self.code.nonce',
-            at_hash=token.at_hash,
-            request=self.request,
-            scope=token.scope,
-        )
-
-        token.id_token = id_token_dic
-        token.save()
-
-        return {
-            'access_token': token.access_token,
-            'refresh_token': token.refresh_token,
-            'expires_in': settings.get('OIDC_TOKEN_EXPIRE'),
-            'token_type': 'bearer',
-            'id_token': encode_id_token(id_token_dic, token.client),
-        }
-=======
         elif self.params['grant_type'] == 'client_credentials':
             return self.create_client_credentials_response_dic()
->>>>>>> 58bd8ec6
 
     def create_code_response_dic(self):
         # See https://tools.ietf.org/html/rfc6749#section-4.1
