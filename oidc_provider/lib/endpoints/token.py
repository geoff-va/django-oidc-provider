from base64 import b64decode, urlsafe_b64encode
import hashlib
import logging
import re
try:
    from urllib.parse import unquote
except ImportError:
    from urllib import unquote

from django.http import JsonResponse

from oidc_provider.lib.errors import (
    TokenError,
)
from oidc_provider.lib.utils.token import (
    create_id_token,
    create_token,
    encode_id_token,
)
from oidc_provider.models import (
    Client,
    Code,
    Token,
)
from oidc_provider import settings


logger = logging.getLogger(__name__)


class TokenEndpoint(object):

    def __init__(self, request):
        self.request = request
        self.params = {}
        self._extract_params()

    def _extract_params(self):
        client_id, client_secret = self._extract_client_auth()

<<<<<<< HEAD
        self.params['client_id'] = client_id
        self.params['client_secret'] = client_secret
        self.params['redirect_uri'] = unquote(self.request.POST.get('redirect_uri', ''))
        self.params['grant_type'] = self.request.POST.get('grant_type', '')
        self.params['code'] = self.request.POST.get('code', '')
        self.params['state'] = self.request.POST.get('state', '')
        self.params['scope'] = self.request.POST.get('scope', '')
        self.params['refresh_token'] = self.request.POST.get('refresh_token', '')
        # PKCE parameter.
        self.params['code_verifier'] = self.request.POST.get('code_verifier')
=======
        self.params.client_id = client_id
        self.params.client_secret = client_secret
        self.params.redirect_uri = unquote(
            self.request.POST.get('redirect_uri', '').split('?', 1)[0])
        self.params.grant_type = self.request.POST.get('grant_type', '')
        self.params.code = self.request.POST.get('code', '')
        self.params.state = self.request.POST.get('state', '')
        self.params.scope = self.request.POST.get('scope', '')
        self.params.refresh_token = self.request.POST.get('refresh_token', '')

        # PKCE parameters.
        self.params.code_verifier = self.request.POST.get('code_verifier')
>>>>>>> 2f54e537

    def _extract_client_auth(self):
        """
        Get client credentials using HTTP Basic Authentication method.
        Or try getting parameters via POST.
        See: http://tools.ietf.org/html/rfc6750#section-2.1

        Return a string.
        """
        auth_header = self.request.META.get('HTTP_AUTHORIZATION', '')

        if re.compile('^Basic\s{1}.+$').match(auth_header):
            b64_user_pass = auth_header.split()[1]
            try:
                user_pass = b64decode(b64_user_pass).decode('utf-8').split(':')
                client_id, client_secret = tuple(user_pass)
            except:
                client_id = client_secret = ''
        else:
            client_id = self.request.POST.get('client_id', '')
            client_secret = self.request.POST.get('client_secret', '')

        return (client_id, client_secret)

    def validate_params(self):
        try:
            self.client = Client.objects.get(client_id=self.params['client_id'])
        except Client.DoesNotExist:
            logger.debug('[Token] Client does not exist: %s', self.params['client_id'])
            raise TokenError('invalid_client')

        if self.client.client_type == 'confidential':
            if not (self.client.client_secret == self.params['client_secret']):
                logger.debug('[Token] Invalid client secret: client %s do not have secret %s',
                             self.client.client_id, self.client.client_secret)
                raise TokenError('invalid_client')

        if self.params['grant_type'] == 'authorization_code':
            if not (self.params['redirect_uri'] in self.client.redirect_uris):
                logger.debug('[Token] Invalid redirect uri: %s', self.params['redirect_uri'])
                raise TokenError('invalid_client')

            try:
                self.code = Code.objects.get(code=self.params['code'])
            except Code.DoesNotExist:
                logger.debug('[Token] Code does not exist: %s', self.params['code'])
                raise TokenError('invalid_grant')

            if not (self.code.client == self.client) \
               or self.code.has_expired():
                logger.debug('[Token] Invalid code: invalid client or code has expired',
                             self.params['redirect_uri'])
                raise TokenError('invalid_grant')

            # Validate PKCE parameters.
            if self.params['code_verifier']:
                if self.code.code_challenge_method == 'S256':
                    new_code_challenge = urlsafe_b64encode(
                            hashlib.sha256(self.params['code_verifier'].encode('ascii')).digest()
                        ).decode('utf-8').replace('=', '')
                else:
                    new_code_challenge = self.params['code_verifier']

                # TODO: We should explain the error.
                if not (new_code_challenge == self.code.code_challenge):
                    raise TokenError('invalid_grant')

        elif self.params['grant_type'] == 'refresh_token':
            if not self.params['refresh_token']:
                logger.debug('[Token] Missing refresh token')
                raise TokenError('invalid_grant')

            try:
                self.token = Token.objects.get(refresh_token=self.params['refresh_token'],
                                               client=self.client)

            except Token.DoesNotExist:
                logger.debug('[Token] Refresh token does not exist: %s', self.params['refresh_token'])
                raise TokenError('invalid_grant')

        else:
            logger.debug('[Token] Invalid grant type: %s', self.params['grant_type'])
            raise TokenError('unsupported_grant_type')

    def create_response_dic(self):
        if self.params['grant_type'] == 'authorization_code':
            return self.create_code_response_dic()
        elif self.params['grant_type'] == 'refresh_token':
            return self.create_refresh_response_dic()

    def create_code_response_dic(self):
        token = create_token(
            user=self.code.user,
            client=self.code.client,
            scope=self.code.scope)

        if self.code.is_authentication:
            id_token_dic = create_id_token(
                user=self.code.user,
                aud=self.client.client_id,
                nonce=self.code.nonce,
                at_hash=token.at_hash,
                request=self.request,
                scope=self.params['scope'],
            )
        else:
            id_token_dic = {}
        token.id_token = id_token_dic

        # Store the token.
        token.save()

        # We don't need to store the code anymore.
        self.code.delete()

        dic = {
            'access_token': token.access_token,
            'refresh_token': token.refresh_token,
            'token_type': 'bearer',
            'expires_in': settings.get('OIDC_TOKEN_EXPIRE'),
            'id_token': encode_id_token(id_token_dic, token.client),
        }

        return dic

    def create_refresh_response_dic(self):
        token = create_token(
            user=self.token.user,
            client=self.token.client,
            scope=self.token.scope)

        # If the Token has an id_token it's an Authentication request.
        if self.token.id_token:
            id_token_dic = create_id_token(
                user=self.token.user,
                aud=self.client.client_id,
                nonce=None,
                at_hash=token.at_hash,
                request=self.request,
                scope=self.params['scope'],
            )
        else:
            id_token_dic = {}
        token.id_token = id_token_dic

        # Store the token.
        token.save()

        # Forget the old token.
        self.token.delete()

        dic = {
            'access_token': token.access_token,
            'refresh_token': token.refresh_token,
            'token_type': 'bearer',
            'expires_in': settings.get('OIDC_TOKEN_EXPIRE'),
            'id_token': encode_id_token(id_token_dic, self.token.client),
        }

        return dic

    @classmethod
    def response(cls, dic, status=200):
        """
        Create and return a response object.
        """
        response = JsonResponse(dic, status=status)
        response['Cache-Control'] = 'no-store'
        response['Pragma'] = 'no-cache'

        return response<|MERGE_RESOLUTION|>--- conflicted
+++ resolved
@@ -38,10 +38,10 @@
     def _extract_params(self):
         client_id, client_secret = self._extract_client_auth()
 
-<<<<<<< HEAD
         self.params['client_id'] = client_id
         self.params['client_secret'] = client_secret
-        self.params['redirect_uri'] = unquote(self.request.POST.get('redirect_uri', ''))
+        self.params['redirect_uri'] = unquote(
+            self.request.POST.get('redirect_uri', '').split('?', 1)[0])
         self.params['grant_type'] = self.request.POST.get('grant_type', '')
         self.params['code'] = self.request.POST.get('code', '')
         self.params['state'] = self.request.POST.get('state', '')
@@ -49,20 +49,6 @@
         self.params['refresh_token'] = self.request.POST.get('refresh_token', '')
         # PKCE parameter.
         self.params['code_verifier'] = self.request.POST.get('code_verifier')
-=======
-        self.params.client_id = client_id
-        self.params.client_secret = client_secret
-        self.params.redirect_uri = unquote(
-            self.request.POST.get('redirect_uri', '').split('?', 1)[0])
-        self.params.grant_type = self.request.POST.get('grant_type', '')
-        self.params.code = self.request.POST.get('code', '')
-        self.params.state = self.request.POST.get('state', '')
-        self.params.scope = self.request.POST.get('scope', '')
-        self.params.refresh_token = self.request.POST.get('refresh_token', '')
-
-        # PKCE parameters.
-        self.params.code_verifier = self.request.POST.get('code_verifier')
->>>>>>> 2f54e537
 
     def _extract_client_auth(self):
         """
