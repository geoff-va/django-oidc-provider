--- conflicted
+++ resolved
@@ -4,27 +4,22 @@
 
 ### Unreleased
 
-<<<<<<< HEAD
-##### Added
-- Add pep8 compliance and checker
-=======
+##### Added
+- Add pep8 compliance and checker.
+
+##### Changed
+- Test suit now uses pytest.
+
 ### [0.5.3] - 2018-03-09
 
 ##### Fixed
 - Update project to support Django 2.0
->>>>>>> c8fd9a72
 
 ### [0.5.2] - 2017-08-22
 
 ##### Fixed
-<<<<<<< HEAD
 - Fix infinite login loop if "prompt=login" (#198)
-- Fix Django 2.0 deprecation warnings (#185) 
-
-=======
--	Fix infinite login loop if "prompt=login" (#198)
 - Fix Django 2.0 deprecation warnings (#185)
->>>>>>> c8fd9a72
 
 ### [0.5.1] - 2017-07-11
 
